#!/bin/sh

# Usage:
# Install:
# ssh servername "bash -s" -- < doc/recipe/prod-install apikey
# Upgrade:
# ssh servername "bash -s" -- < doc/recipe/prod-install

APIKEY=$1

DIR=/home/fishnet
PYTHON=$(which python3)

echo "Found python $PYTHON"

echo -e "\n"
if [ ! -f "$DIR/polyglot.ini" ]; then
  INSTALL=true
  echo "Installing fishnet from scratch..."
  if [ ! $APIKEY ]; then
    echo "API key required for first install!"
  fi
else
  INSTALL=false
  echo "Upgrading fishnet..."
fi
echo -e "\n"

if which apt-get 2> /dev/null; then
  apt-get -qq update
  apt-get install git g++ make || true
fi

useradd fishnet || true
mkdir -p $DIR
cd $DIR

<<<<<<< HEAD
git clone https://github.com/niklasf/fishnet stable . || git pull
=======
git clone https://github.com/niklasf/fishnet --branch stable . || git pull origin stable
>>>>>>> f2080911

echo "Installing stockfish..."
./install-stockfish

if $INSTALL; then
  cp polyglot.ini.default polyglot.ini
  config="[Fishnet]
Apikey = $APIKEY
EngineDir = $DIR/Stockfish/src/
EngineCommand = ./stockfish
Endpoint = http://en.lichess.org/fishnet/
Cores = All
Memory = 512
; Fixed Backoff = 3

[Engine]
Threads = 4
"
  echo "$config" > polyglot.ini
fi

service="# Fishnet service
[Unit]
Description=Fishnet
After=network.target

[Service]
User=fishnet
Group=fishnet
WorkingDirectory=$DIR
ExecStart=$PYTHON fishnet.py polyglot.ini
Nice=5
Restart=always

[Install]
WantedBy=multi-user.target
"
echo "$service" > /etc/systemd/system/fishnet.service
systemctl daemon-reload
systemctl enable fishnet

chown -R fishnet:fishnet $DIR

systemctl restart fishnet

echo -e "\nFishnet (re)started!"

sleep 1

journalctl -ru fishnet -n 30<|MERGE_RESOLUTION|>--- conflicted
+++ resolved
@@ -35,11 +35,7 @@
 mkdir -p $DIR
 cd $DIR
 
-<<<<<<< HEAD
-git clone https://github.com/niklasf/fishnet stable . || git pull
-=======
 git clone https://github.com/niklasf/fishnet --branch stable . || git pull origin stable
->>>>>>> f2080911
 
 echo "Installing stockfish..."
 ./install-stockfish
